--- conflicted
+++ resolved
@@ -1,8 +1,4 @@
-<<<<<<< HEAD
-
 #include <chrono>
-=======
->>>>>>> e3552b86
 #include <cstddef>
 #include <cstdint>
 #include <string>
@@ -10,11 +6,6 @@
 #include <variant>
 #include <vector>
 
-<<<<<<< HEAD
-#include <caf/deep_to_string.hpp>
-
-=======
->>>>>>> e3552b86
 #pragma GCC diagnostic push
 #pragma GCC diagnostic ignored "-Wpedantic"
 #include <pybind11/functional.h>
@@ -83,7 +74,7 @@
 
 broker::endpoint_id node_from_str(const std::string& node_str) {
   broker::endpoint_id node;
-  if (auto err = caf::parse(node_str, node))
+  if(!broker::convert(node_str,node))
     throw std::invalid_argument(
       "endpoint::await_peer called with invalid endpoint ID");
   return node;
@@ -130,16 +121,12 @@
          [](std::optional<broker::network_info>& i) { return static_cast<bool>(i);})
     .def("get",
          [](std::optional<broker::network_info>& i) { return *i; })
-<<<<<<< HEAD
     .def("__repr__", [](const std::optional<broker::network_info>& i) -> std::string {
          if (i)
            return broker::to_string(*i);
          else
            return "nil";
     });
-=======
-    .def("__repr__", [](const std::optional<broker::network_info>& i) { return broker::to_string(i); });
->>>>>>> e3552b86
 
   py::class_<broker::peer_info>(m, "PeerInfo")
     .def_readwrite("peer", &broker::peer_info::peer)
@@ -191,11 +178,7 @@
          [](std::optional<topic_data_pair>& i) { return static_cast<bool>(i);})
     .def("get",
          [](std::optional<topic_data_pair>& i) { return *i; })
-<<<<<<< HEAD
-    .def("__repr__", [](const std::optional<topic_data_pair>& i) { return caf::deep_to_string(i); });
-=======
     .def("__repr__", [](const std::optional<topic_data_pair>& i) { return custom_to_string(i); });
->>>>>>> e3552b86
 
   py::class_<broker::subscriber>(m, "Subscriber")
     .def("get",
@@ -205,7 +188,6 @@
       })
 
     .def("get",
-<<<<<<< HEAD
          [](broker::subscriber& ep, double secs) -> std::optional<topic_data_pair> {
 	    auto res = ep.get(broker::to_duration(secs));
         std::optional<topic_data_pair> rval;
@@ -213,13 +195,6 @@
           auto p = std::make_pair(broker::get_topic(*res), broker::get_data(*res));
           rval = std::optional<topic_data_pair>(std::move(p));
         }
-=======
-         [](subscriber_base& ep, double secs) -> std::optional<topic_data_pair> {
-	    auto res = ep.get(broker::to_duration(secs));
-        std::optional<topic_data_pair> rval;
-        if (res)
-          rval = std::make_pair(broker::get_topic(*res), broker::get_data(*res));
->>>>>>> e3552b86
         return rval;
 	  })
 
