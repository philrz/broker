#include "broker/status.hh"

#include "broker/data.hh"
#include "broker/detail/assert.hh"
#include "broker/error.hh"
#include "broker/internal/native.hh"
#include "broker/internal/type_id.hh"

using namespace std::string_literals;

namespace broker {

const char* to_string(sc code) noexcept {
  switch (code) {
    default:
      BROKER_ASSERT(!"missing to_string implementation");
      return "<unknown>";
    case sc::unspecified:
      return "unspecified";
    case sc::peer_added:
      return "peer_added";
    case sc::peer_removed:
      return "peer_removed";
    case sc::peer_lost:
      return "peer_lost";
    case sc::endpoint_discovered:
      return "endpoint_discovered";
    case sc::endpoint_unreachable:
      return "endpoint_unreachable";
  }
}

#define BROKER_SC_FROM_STRING(value)                                           \
  if (str == #value) {                                                         \
    code = sc::value;                                                          \
    return true;                                                               \
  }

bool convert(const std::string& str, sc& code) noexcept {
  BROKER_SC_FROM_STRING(unspecified)
  BROKER_SC_FROM_STRING(peer_added)
  BROKER_SC_FROM_STRING(peer_removed)
  BROKER_SC_FROM_STRING(peer_lost)
  BROKER_SC_FROM_STRING(endpoint_discovered)
  BROKER_SC_FROM_STRING(endpoint_unreachable)
  return false;
}

bool convert(const data& src, sc& code) noexcept {
  if (auto val = get_if<enum_value>(src))
    return convert(val->name, code);
  return false;
}

bool convertible_to_sc(const data& src) noexcept {
  sc dummy;
  return convert(src, dummy);
}

sc status::code() const {
  return code_;
}

error status::verify() const {
  switch (code_) {
    default:
      return make_error(ec::invalid_status, "invalid enum value");
    case sc::unspecified:
      if (!context_.node && !context_.network)
        return {};
      else
        return make_error(ec::invalid_status,
                          "an unspecified status may not have a context");
    case sc::peer_added:
    case sc::peer_removed:
    case sc::peer_lost:
    case sc::endpoint_discovered:
    case sc::endpoint_unreachable:
      if (context_.node)
        return {};
      else
        return make_error(ec::invalid_status,
                          "a non-default status must provide a node ID");
  }
}

bool operator==(const status& x, const status& y) {
  return x.code_ == y.code_;
}

bool operator==(const status& x, sc y) {
  return x.code() == y;
}

bool operator==(sc x, const status& y) {
  return y == x;
}

namespace {

template <class StatusOrView>
std::string status_to_string_impl(const StatusOrView& x) {
  std::string result = to_string(x.code());
  result += '(';
  if (auto ctx = x.context()) {
    result += to_string(ctx->node);
    if (ctx->network) {
      result += ", ";
      result += to_string(*ctx->network);
    }
    result += ", ";
  }
  result += '"';
  result += *x.message();
  result += "\")";
  return result;
}

} // namespace

std::string to_string(const status& x) {
  return status_to_string_impl(x);
}

std::string to_string(status_view x) {
  return status_to_string_impl(x);
}

bool convertible_to_status(const vector& xs) noexcept {
  if (xs.size() != 4 || !is<std::string>(xs[0]))
    return false;
  if (get<std::string>(xs[0]) != "status")
    return false;
  if (auto code = to<sc>(xs[1]))
    return *code != sc::unspecified
             ? contains<any_type, any_type, endpoint_info, std::string>(xs)
             : contains<any_type, any_type, none, none>(xs);
  return false;
}

bool convertible_to_status(const data& src) noexcept {
  if (auto xs = get_if<vector>(src))
    return convertible_to_status(*xs);
  return false;
}

bool convert(const data& src, status& dst) {
  if (!convertible_to_status(src))
    return false;
  auto& xs = get<vector>(src);
  if (!convert(get<enum_value>(xs[1]).name, dst.code_))
    return false;
  if (dst.code_ != sc::unspecified) {
    if (convert(get<vector>(xs[2]), dst.context_)) {
      dst.message_ = get<std::string>(xs[3]);
      return true;
    }
  } else {
    dst.context_ = endpoint_info{};
    dst.message_.clear();
    return true;
  }
  return false;
}

bool convert(const status& src, data& dst) {
  vector result;
  result.resize(4);
  result[0] = "status"s;
  result[1] = enum_value{to_string(src.code_)};
  if (src.code_ != sc::unspecified) {
    if (!convert(src.context_, result[2]))
      return false;
    result[3] = src.message_;
  }
  dst = std::move(result);
  return true;
}

sc status_view::code() const noexcept {
  BROKER_ASSERT(xs_ != nullptr);
  return get_as<sc>((*xs_)[1]);
}

const std::string* status_view::message() const noexcept {
  BROKER_ASSERT(xs_ != nullptr);
  if (is<none>((*xs_)[3]))
    return nullptr;
  return &get<std::string>((*xs_)[3]);
}

std::optional<endpoint_info> status_view::context() const {
  BROKER_ASSERT(xs_ != nullptr);
  endpoint_info ei;
<<<<<<< HEAD
  if (!convert((*xs_)[2], ei))
    return std::nullopt;
  else
    return {std::move(ei)};
=======
  if (convert((*xs_)[2], ei))
    return {std::move(ei)};
  else
    return {};
}

std::string to_string(status_view s) {
  std::string result = to_string(s.code());
  result += '(';
  if (auto ctx = s.context()) {
    result += to_string(ctx->node);
    if (ctx->network) {
      result += ", ";
      result += to_string(*ctx->network);
    }
    result += ", ";
  }
  result += '"';
  if (auto msg = s.message())
	result += *msg;
  result += "\")";
  return result;
>>>>>>> e3552b86
}

status_view status_view::make(const data& src) {
  return status_view{convertible_to_status(src) ? &get<vector>(src) : nullptr};
}

} // namespace broker<|MERGE_RESOLUTION|>--- conflicted
+++ resolved
@@ -192,35 +192,10 @@
 std::optional<endpoint_info> status_view::context() const {
   BROKER_ASSERT(xs_ != nullptr);
   endpoint_info ei;
-<<<<<<< HEAD
   if (!convert((*xs_)[2], ei))
     return std::nullopt;
   else
     return {std::move(ei)};
-=======
-  if (convert((*xs_)[2], ei))
-    return {std::move(ei)};
-  else
-    return {};
-}
-
-std::string to_string(status_view s) {
-  std::string result = to_string(s.code());
-  result += '(';
-  if (auto ctx = s.context()) {
-    result += to_string(ctx->node);
-    if (ctx->network) {
-      result += ", ";
-      result += to_string(*ctx->network);
-    }
-    result += ", ";
-  }
-  result += '"';
-  if (auto msg = s.message())
-	result += *msg;
-  result += "\")";
-  return result;
->>>>>>> e3552b86
 }
 
 status_view status_view::make(const data& src) {
