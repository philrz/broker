--- conflicted
+++ resolved
@@ -47,11 +47,7 @@
 namespace broker {
 
 data::type data::get_type() const {
-<<<<<<< HEAD
   return static_cast<data::type>(data_.index());
-=======
-  return visit(type_getter(), get_data());
->>>>>>> e3552b86
 }
 
 data data::from_type(data::type t) {
@@ -92,11 +88,7 @@
 }
 
 const char* data::get_type_name() const {
-<<<<<<< HEAD
   return data_type_names[data_.index()];
-=======
-  return visit(type_name_getter(), *this);
->>>>>>> e3552b86
 }
 
 namespace {
@@ -172,32 +164,18 @@
   return true;
 }
 
-<<<<<<< HEAD
-bool convert(const data& d, std::string& str) {
-  visit(data_converter{str}, d);
-  return true;
-}
-
-bool convert(const data& d, endpoint_id& node){
-  if (is<std::string>(d))
-    if (auto err = caf::parse(get<std::string>(d), node); !err)
-=======
 bool convert(const data& x, std::string& str) {
   visit(data_converter{str}, x);
   return true;
 }
 
 bool convert(const data& x, endpoint_id& node){
-  if (is<std::string>(x))
-    if (auto err = caf::parse(get<std::string>(x), native(node)); !err)
->>>>>>> e3552b86
-      return true;
-  return false;
+  return is<std::string>(x) && convert(get<std::string>(x), node);
 }
 
 bool convert(const endpoint_id& node, data& d) {
   if (node)
-    d = to_string(native(node));
+    d = to_string(node);
   else
     d = nil;
   return true;
