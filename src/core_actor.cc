--- conflicted
+++ resolved
@@ -502,14 +502,9 @@
         double resync_interval, double stale_interval,
         double mutation_buffer_interval) -> caf::result<caf::actor> {
       BROKER_INFO("attaching clone:" << name);
-<<<<<<< HEAD
-      if (auto i = self->state.masters.find(name);
-          i != self->state.masters.end() && self->node() == i->second->node()) {
-=======
       auto& mgr = *self->state.mgr;
       auto i = mgr.masters.find(name);
       if (i != mgr.masters.end() && self->node() == i->second->node()) {
->>>>>>> f08fe2a2
         BROKER_WARNING("attempted to run clone & master on the same endpoint");
         return ec::no_such_master;
       }
@@ -517,29 +512,18 @@
       auto& cme = *self->current_mailbox_element();
       if (!cme.stages.empty())
         return ec::unspecified;
-<<<<<<< HEAD
       // Fetch clone from the map or spin up a new one.
-      auto& st = self->state;
-=======
->>>>>>> f08fe2a2
       auto stages = std::move(cme.stages);
-      if (auto i = st.clones.find(name); i != st.clones.end()) {
+      if (auto i = mgr.clones.find(name); i != mgr.clones.end()) {
         BROKER_INFO("re-use existing clone");
         return i->second;
       }
       BROKER_INFO("spawning new clone");
       auto clone = self->spawn<linked + lazy_init>(
-<<<<<<< HEAD
-        detail::clone_actor, self, name, resync_interval, stale_interval,
-        mutation_buffer_interval, clock);
-      st.clones.emplace(name, clone);
-      auto cptr = actor_cast<strong_actor_ptr>(clone);
-=======
               detail::clone_actor, self, name, resync_interval, stale_interval,
               mutation_buffer_interval, clock);
       auto cptr = actor_cast<strong_actor_ptr>(clone);
       mgr.clones.emplace(name, clone);
->>>>>>> f08fe2a2
       // Subscribe to updates.
       using value_type = store::stream_type::value_type;
       auto slot = mgr.add_unchecked_outbound_path<value_type>(clone);
