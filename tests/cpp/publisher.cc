--- conflicted
+++ resolved
@@ -8,11 +8,15 @@
 #include "test.hh"
 
 #include <caf/actor.hpp>
+#include <caf/attach_stream_sink.hpp>
 #include <caf/behavior.hpp>
+#include <caf/downstream.hpp>
 #include <caf/error.hpp>
 #include <caf/exit_reason.hpp>
 #include <caf/scoped_actor.hpp>
 #include <caf/send.hpp>
+#include <caf/stateful_actor.hpp>
+#include <caf/stream.hpp>
 
 #include "broker/configuration.hh"
 #include "broker/convert.hh"
@@ -24,8 +28,6 @@
 #include "broker/message.hh"
 #include "broker/topic.hh"
 
-<<<<<<< HEAD
-=======
 using broker::internal::native;
 using std::cout;
 using std::endl;
@@ -33,80 +35,13 @@
 
 namespace atom = broker::internal::atom;
 
->>>>>>> e3552b86
 using namespace broker;
+using namespace broker::detail;
 
-<<<<<<< HEAD
+using stream_type = caf::stream<data_message>;
+
 namespace {
 
-using buf_type = std::vector<data_message>;
-=======
-using stream_type = caf::stream<data_message>;
->>>>>>> e3552b86
-
-struct fixture : base_fixture {
-  // Returns the core manager for given actor.
-  auto& state(caf::actor hdl) {
-    return deref<core_actor>(hdl).state;
-  }
-
-<<<<<<< HEAD
-  fixture() {
-    core1 = ep.core();
-    core2 = sys.spawn<core_actor>(ids['A'], filter_type{"a"});
-    anon_send(core1, atom::no_events_v);
-    anon_send(core2, atom::no_events_v);
-    run();
-  }
-
-  ~fixture() {
-    caf::anon_send_exit(core1, caf::exit_reason::user_shutdown);
-    caf::anon_send_exit(core2, caf::exit_reason::user_shutdown);
-    run();
-  }
-
-  caf::actor core1;
-  caf::actor core2;
-};
-
-} // namespace <anonymous>
-
-CAF_TEST_FIXTURE_SCOPE(publisher_tests, fixture)
-
-CAF_TEST(blocking_publishers) {
-  auto buf = collect_data(core2, filter_type{"a/b"});
-  run();
-  MESSAGE("connect core1 to core2");
-  bridge(core1, core2);
-  run();
-  MESSAGE("spin up two publishers, one for 'a' and one for 'a/b'");
-  auto pub1 = ep.make_publisher("a");
-  auto pub2 = ep.make_publisher("a/b");
-  pub1.drop_all_on_destruction();
-  pub2.drop_all_on_destruction();
-  run();
-  MESSAGE("publish data and check correct forwarding");
-  // First, set of published messages gets filtered out at core2.
-  pub1.publish(0);
-  run();
-  CHECK_EQUAL(buf->size(), 0u);
-  // Second, set of published messages gets delivered to leaf.
-  pub2.publish(true);
-  run();
-  CHECK_EQUAL(buf->size(), 1u);
-  // Third, set of published messages gets again filtered out at core2.
-  pub1.publish({1, 2, 3});
-  run();
-  CHECK_EQUAL(buf->size(), 1u);
-  // Fourth, set of published messages gets delivered to leaf again.
-  pub2.publish({false, true});
-  run();
-  CHECK_EQUAL(buf->size(), 3u);
-  // Check log of the consumer.
-  auto expected = data_msgs({{"a/b", true}, {"a/b", false}, {"a/b", true}});
-  CAF_CHECK_EQUAL(*buf, expected);
-  //caf::anon_send_exit(connector,caf::exit_reason::user_shutdown);
-=======
 struct no_state {};
 
 } // namespace <anonymous>
@@ -116,7 +51,7 @@
 TEST(publishers make data available to remote subscribers) {
   MESSAGE("subscribe to 'foo' on mars and earth");
   auto earth_buf = std::make_shared<std::vector<data_message>>();
-  auto earth_sub = earth.ep.subscribe_nosync(
+  auto earth_sub = earth.ep.subscribe(
     {"foo"},                                   // Topics.
     [](no_state&) {},                          // Init.
     [earth_buf](no_state&, data_message msg) { // OnNext.
@@ -124,7 +59,7 @@
     },
     [](no_state&, const error&) {}); // Cleanup.
   auto mars_buf = std::make_shared<std::vector<data_message>>();
-  auto mars_sub = mars.ep.subscribe_nosync(
+  auto mars_sub = mars.ep.subscribe(
     {"foo"},                                  // Topics.
     [](no_state&) {},                         // Init.
     [mars_buf](no_state&, data_message msg) { // OnNext.
@@ -152,50 +87,10 @@
   MESSAGE("stop background workers");
   earth.ep.stop(earth_sub);
   mars.ep.stop(mars_sub);
->>>>>>> e3552b86
 }
 
 FIXTURE_SCOPE_END()
 
-<<<<<<< HEAD
-// TODO: with the new ALM backend, publish() blocks the caller when sending too
-//       fast. This means we can't do this test in a single thread but have to
-//       move publisher and subscriber into different threads.
-//
-// TEST(regression GH196) {
-//   endpoint ep1;
-//   endpoint ep2;
-//   auto port = ep1.listen("127.0.0.1", 0);
-//   auto sub1 = ep1.make_subscriber({topic{"/test"}});
-//   auto sub2 = ep1.make_subscriber({topic{"/test"}});
-//   ep2.peer("127.0.0.1", port);
-//   auto pub = ep2.make_publisher({topic{"/test"}});
-//   auto cap = pub.capacity();
-//   std::vector<data> batch1;
-//   for (size_t i = 0; i < cap; ++i)
-//     batch1.emplace_back(i);
-//   auto batch2 = batch1;
-//   pub.publish(std::move(batch1));
-//   pub.publish(std::move(batch2));
-//   for (size_t n = 0; n < 2; ++n) {
-//     for (size_t i = 0; i < cap; ++i) {
-//       auto msg = sub1.get();
-//       CHECK_EQUAL(get_topic(msg).string(), "/test");
-//       CHECK_EQUAL(get_data(msg), data(i));
-//     }
-//   }
-//   CHECK(sub1.poll().empty());
-//   auto res = sub2.get(cap * 2);
-//   for (size_t n = 0; n < 2; ++n) {
-//     for (size_t i = 0; i < cap; ++i) {
-//       auto& msg = res[(n * cap) + i];
-//       CHECK_EQUAL(get_topic(msg).string(), "/test");
-//       CHECK_EQUAL(get_data(msg), data(i));
-//     }
-//   }
-//   CHECK(sub2.poll().empty());
-// }
-=======
 // This regression test requires a non-deterministic setup since it checks that
 // a publisher eventually becomes unblocked via background activities.
 TEST(regression GH196) {
@@ -207,6 +102,7 @@
   ep2.peer("127.0.0.1", port);
   auto pub = ep2.make_publisher({topic{"/test"}});
   auto cap = pub.capacity();
+  MESSAGE("cap: " << cap);
   std::vector<data> batch1;
   for (size_t i = 0; i < cap; ++i)
     batch1.emplace_back(i);
@@ -230,5 +126,4 @@
     }
   }
   CHECK(sub2.poll().empty());
-}
->>>>>>> e3552b86
+}