--- conflicted
+++ resolved
@@ -20,22 +20,6 @@
   return data{std::move(result)};
 }
 
-<<<<<<< HEAD
-struct fixture {
-  // A node ID in CAF's default format (host hash + process ID).
-  endpoint_id nid;
-
-  // Output of to_string(nid).
-  std::string nid_str;
-
-  fixture() {
-    nid = endpoint_id::random(0x5EED);
-    nid_str = to_string(nid);
-  }
-};
-
-=======
->>>>>>> e3552b86
 } // namespace
 
 FIXTURE_SCOPE(status_tests, base_fixture)
@@ -136,17 +120,10 @@
   CHECK_EQUAL(view.code(), ec::peer_invalid);
   CHECK_EQUAL(*view.message(), "invalid host"s);
   auto maybe_cxt = view.context();
-<<<<<<< HEAD
-  REQUIRE(maybe_cxt != std::nullopt);
-  auto cxt = std::move(*maybe_cxt);
-  CHECK_EQUAL(cxt.node, nid);
-  REQUIRE(cxt.network != std::nullopt);
-=======
   REQUIRE(maybe_cxt);
   auto cxt = std::move(*maybe_cxt);
   CHECK_EQUAL(cxt.node, ids['B']);
   REQUIRE(cxt.network);
->>>>>>> e3552b86
   auto net = *cxt.network;
   CHECK_EQUAL(net, network_info("foo", 8080, timeout::seconds{42}));
 }
