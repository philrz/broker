--- conflicted
+++ resolved
@@ -2,8 +2,9 @@
 
 cmake_minimum_required(VERSION 3.5...3.18 FATAL_ERROR)
 project(broker C CXX)
+include(CMakePackageConfigHelpers)
+include(GNUInstallDirs)
 include(cmake/CommonCMakeConfig.cmake)
-include(GNUInstallDirs)
 
 get_directory_property(parent_dir PARENT_DIRECTORY)
 if(parent_dir)
@@ -202,73 +203,39 @@
   message(STATUS "Using system CAF version ${CAF_VERSION}")
   # TODO: drop < 3.12 compatibility check when raising the minimum CMake version
   if (CMAKE_VERSION VERSION_LESS 3.12)
-<<<<<<< HEAD
-    find_package(CAF ${CAF_VERSION_MIN_REQUIRED} REQUIRED
-                 COMPONENTS test core io
-                 PATHS "${CAF_ROOT}")
-  else()
-    find_package(CAF ${CAF_VERSION_MIN_REQUIRED} REQUIRED
-                 COMPONENTS test core)
-  endif()
-  message(STATUS "Using system CAF version ${CAF_VERSION}")
-  # TODO: drop these legacy variables and simply use the targets consistently
-  set(CAF_LIBRARIES CAF::core CAF::io CACHE INTERNAL "")
-  set(caf_dirs "")
-  foreach(caf_lib IN LISTS CAF_LIBRARIES ITEMS CAF::test)
-    get_target_property(dirs ${caf_lib} INTERFACE_INCLUDE_DIRECTORIES)
-    if ( dirs )
-      list(APPEND caf_dirs ${dirs})
-    endif ()
-  endforeach()
-  list(REMOVE_DUPLICATES caf_dirs)
-  list(GET caf_dirs 0 caf_dir)
-  set(CAF_INCLUDE_DIRS "${caf_dirs}" CACHE INTERNAL "")
-=======
     find_package(CAF REQUIRED
                  COMPONENTS openssl test io core
                  PATHS "${CAF_ROOT}")
   else()
-    find_package(CAF REQUIRED
-                 COMPONENTS openssl test io core)
+    find_package(CAF REQUIRED COMPONENTS openssl test io core)
   endif()
->>>>>>> e3552b86
 else ()
   message(STATUS "Using bundled CAF")
   set(CAF_ENABLE_EXAMPLES OFF CACHE INTERNAL "")
   set(CAF_ENABLE_TESTING OFF CACHE INTERNAL "")
   set(CAF_ENABLE_TOOLS OFF CACHE INTERNAL "")
-<<<<<<< HEAD
-  if (ENABLE_STATIC_ONLY)
-    set(BUILD_SHARED_LIBS OFF CACHE INTERNAL "")
-  endif ()
-  message(STATUS "Using bundled CAF")
-  add_subdirectory(caf)
-  set(caf_dir "${CMAKE_CURRENT_SOURCE_DIR}/caf")
-  set(CAF_LIBRARIES CAF::core CAF::io CACHE INTERNAL "")
-  set(caf_dirs "")
-  foreach(comp core test)
-    list(APPEND caf_dirs
-         "${CMAKE_CURRENT_SOURCE_DIR}/caf/libcaf_${comp}"
-         "${CMAKE_CURRENT_BINARY_DIR}/caf/libcaf_${comp}")
-  endforeach()
-  set(CAF_INCLUDE_DIRS "${caf_dirs}" CACHE INTERNAL "")
-  set(CAF_FOUND TRUE CACHE INTERNAL "")
-endif ()
-
-set(CAF_INC_ENABLE_TESTING OFF CACHE INTERNAL "")
-set(CAF_INC_ENABLE_BB_MODULE OFF CACHE INTERNAL "")
-set(CAF_INC_ENABLE_EXAMPLES OFF CACHE INTERNAL "")
-add_subdirectory(caf-incubator EXCLUDE_FROM_ALL)
-
-include_directories(BEFORE ${CAF_INCLUDE_DIRS})
-set(LINK_LIBS ${LINK_LIBS} ${CAF_LIBRARIES})
-
-=======
   set(BUILD_SHARED_LIBS OFF CACHE INTERNAL "")
   add_subdirectory(caf EXCLUDE_FROM_ALL)
 endif ()
 
->>>>>>> e3552b86
+# NOTE: building and linking against a different version of the CAF incubator is
+#       also FOR DEVELOPMENT ONLY.
+if (CAFIncubator_ROOT)
+  if (CMAKE_VERSION VERSION_LESS 3.12)
+    find_package(CAFIncubator REQUIRED COMPONENTS net PATHS "${CAF_ROOT}")
+  else()
+    find_package(CAFIncubator REQUIRED COMPONENTS net)
+  endif()
+  list(APPEND OPTIONAL_SRC CAF::net)
+else()
+  message(STATUS "Using bundled CAF incubator")
+  set(CAF_INC_ENABLE_TESTING OFF CACHE INTERNAL "")
+  set(CAF_INC_ENABLE_BB_MODULE OFF CACHE INTERNAL "")
+  set(CAF_INC_ENABLE_EXAMPLES OFF CACHE INTERNAL "")
+  add_subdirectory(caf-incubator EXCLUDE_FROM_ALL)
+  list(APPEND OPTIONAL_SRC $<TARGET_OBJECTS:libcaf_net_obj>)
+endif()
+
 # -- libroker -----------------------------------------------------------------
 
 file(STRINGS "${CMAKE_CURRENT_SOURCE_DIR}/VERSION" BROKER_VERSION LIMIT_COUNT 1)
@@ -318,11 +285,9 @@
   # src/detail/core_recorder.cc
   # src/detail/generator_file_reader.cc
   # src/detail/generator_file_writer.cc
-  # src/detail/network_cache.cc
   # src/gateway.cc
   ${OPTIONAL_SRC}
   $<TARGET_OBJECTS:libcaf_net_obj>
-  src/activity.cc
   src/address.cc
   src/alm/multipath.cc
   src/alm/routing_table.cc
@@ -330,70 +295,43 @@
   src/convert.cc
   src/data.cc
   src/detail/abstract_backend.cc
-<<<<<<< HEAD
-  src/detail/clone_actor.cc
-  src/detail/connector.cc
-  src/detail/connector_adapter.cc
-  src/detail/data_generator.cc
   src/detail/filesystem.cc
   src/detail/flare.cc
-  src/detail/flare_actor.cc
-=======
-  src/detail/filesystem.cc
-  src/detail/flare.cc
-  src/detail/item_scope.cc
->>>>>>> e3552b86
   src/detail/make_backend.cc
   src/detail/memory_backend.cc
-<<<<<<< HEAD
-  src/detail/meta_data_writer.cc
   src/detail/monotonic_buffer_resource.cc
-  src/detail/native_socket.cc
   src/detail/opaque_type.cc
   src/detail/peer_status_map.cc
   src/detail/prefix_matcher.cc
   src/detail/sink_driver.cc
-  src/detail/sqlite_backend.cc
-  src/detail/store_actor.cc
-  src/detail/telemetry/collector.cc
-  src/detail/telemetry/exporter.cc
-  src/detail/telemetry/metric_view.cc
-  src/detail/telemetry/prometheus.cc
-  src/detail/telemetry/scraper.cc
-  src/domain_options.cc
-=======
-  src/detail/prefix_matcher.cc
-  src/detail/sink_driver.cc
   src/detail/source_driver.cc
   src/detail/sqlite_backend.cc
->>>>>>> e3552b86
+  src/detail/store_state.cc
+  src/domain_options.cc
   src/endpoint.cc
   src/endpoint_id.cc
   src/endpoint_info.cc
   src/entity_id.cc
   src/error.cc
   src/filter_type.cc
-  src/internal/central_dispatcher.cc
   src/internal/clone_actor.cc
+  src/internal/connector.cc
+  src/internal/connector_adapter.cc
   src/internal/core_actor.cc
-  src/internal/core_recorder.cc
-  src/internal/data_generator.cc
-  src/internal/endpoint_id.cc
+  #src/internal/data_generator.cc
   src/internal/flare_actor.cc
-  src/internal/generator_file_reader.cc
-  src/internal/generator_file_writer.cc
+  #src/internal/generator_file_reader.cc
+  #src/internal/generator_file_writer.cc
   src/internal/master_actor.cc
   src/internal/master_resolver.cc
-  src/internal/meta_command_writer.cc
-  src/internal/meta_data_writer.cc
+  #src/internal/meta_command_writer.cc
+  #src/internal/meta_data_writer.cc
   src/internal/metric_collector.cc
   src/internal/metric_exporter.cc
   src/internal/metric_scraper.cc
   src/internal/metric_view.cc
-  src/internal/network_cache.cc
   src/internal/prometheus.cc
   src/internal/store_actor.cc
-  src/internal/unipath_manager.cc
   src/internal_command.cc
   src/mailbox.cc
   src/message.cc
@@ -427,57 +365,31 @@
                         VERSION ${BROKER_VERSION_MAJOR}.${BROKER_VERSION_MINOR}
                         MACOSX_RPATH true
                         OUTPUT_NAME broker)
-<<<<<<< HEAD
-  target_link_libraries(broker ${LINK_LIBS})
-  target_include_directories(broker
-    INTERFACE
-      $<BUILD_INTERFACE:${CMAKE_SOURCE_DIR}/include>
-      $<BUILD_INTERFACE:${CMAKE_BINARY_DIR}/include>
-      $<INSTALL_INTERFACE:${CMAKE_INSTALL_INCLUDEDIR}>
-    PRIVATE
-      ${PROJECT_SOURCE_DIR}/caf-incubator/libcaf_net
-      ${PROJECT_BINARY_DIR}/caf-incubator/libcaf_net)
-  install(
-    TARGETS broker
-    EXPORT BrokerTargets
-    LIBRARY DESTINATION ${CMAKE_INSTALL_LIBDIR})
-  set(BROKER_LIBRARY broker) # for BrokerConfig.cmake
-else()
-  set(BROKER_LIBRARY broker_static) # for BrokerConfig.cmake
-=======
   target_link_libraries(broker PUBLIC ${LINK_LIBS})
-  target_link_libraries(broker PRIVATE CAF::core CAF::io CAF::openssl)
-  install(TARGETS broker DESTINATION ${CMAKE_INSTALL_LIBDIR})
->>>>>>> e3552b86
+  target_link_libraries(broker PRIVATE CAF::core CAF::io CAF::net)
+  install(TARGETS broker
+          EXPORT BrokerTargets
+          DESTINATION ${CMAKE_INSTALL_LIBDIR})
 endif ()
 
 if (ENABLE_STATIC)
   add_library(broker_static STATIC ${BROKER_SRC})
   set_target_properties(broker_static PROPERTIES OUTPUT_NAME broker)
-<<<<<<< HEAD
-  set_target_properties(broker_static PROPERTIES POSITION_INDEPENDENT_CODE ON)
-  target_link_libraries(broker_static ${LINK_LIBS})
-  target_include_directories(broker_static
-    INTERFACE
-      $<BUILD_INTERFACE:${CMAKE_SOURCE_DIR}/include>
-      $<BUILD_INTERFACE:${CMAKE_BINARY_DIR}/include>
-      $<INSTALL_INTERFACE:${CMAKE_INSTALL_INCLUDEDIR}>
-    PRIVATE
-      ${PROJECT_SOURCE_DIR}/caf-incubator/libcaf_net
-      ${PROJECT_BINARY_DIR}/caf-incubator/libcaf_net)
-  install(
-    TARGETS broker_static
-    EXPORT BrokerTargets
-    ARCHIVE DESTINATION ${CMAKE_INSTALL_LIBDIR})
-=======
   if (NOT DISABLE_PYTHON_BINDINGS)
     set_target_properties(broker_static PROPERTIES POSITION_INDEPENDENT_CODE ON)
   endif()
   target_link_libraries(broker_static PUBLIC ${LINK_LIBS})
-  target_link_libraries(broker_static PRIVATE CAF::core CAF::io CAF::openssl)
-  install(TARGETS broker_static DESTINATION ${CMAKE_INSTALL_LIBDIR})
->>>>>>> e3552b86
-endif ()
+  target_link_libraries(broker_static PRIVATE CAF::core CAF::net)
+  install(TARGETS broker_static
+          EXPORT BrokerTargets
+          DESTINATION ${CMAKE_INSTALL_LIBDIR})
+endif ()
+
+if (ENABLE_SHARED)
+  set(BROKER_LIBRARY broker)
+else()
+  set(BROKER_LIBRARY broker_static)
+endif()
 
 # -- Tools --------------------------------------------------------------------
 
