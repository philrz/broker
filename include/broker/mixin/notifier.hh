--- conflicted
+++ resolved
@@ -152,23 +152,13 @@
   }
 
   void emit(const status& stat) {
-<<<<<<< HEAD
-    auto dmsg = make_data_message(topics::statuses, get_as<data>(stat));
+    auto dmsg = make_data_message(topic::statuses(), get_as<data>(stat));
     this->publish_locally(std::move(dmsg));
-  }
-
-  void emit(const error& err) {
-    auto dmsg = make_data_message(topics::errors, get_as<data>(err));
-    this->publish_locally(std::move(dmsg));
-=======
-    auto dmsg = make_data_message(topic::statuses(), get_as<data>(stat));
-    dref().ship_locally(std::move(dmsg));
   }
 
   void emit(const error& err) {
     auto dmsg = make_data_message(topic::errors(), get_as<data>(err));
-    dref().ship_locally(std::move(dmsg));
->>>>>>> ea3e1c1a
+    this->publish_locally(std::move(dmsg));
   }
 
   template <class Enum, Enum Code>
