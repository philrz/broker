#pragma once

#include <memory>
#include <string>
#include <vector>

#include <caf/actor.hpp>
#include <caf/cow_tuple.hpp>
#include <caf/error.hpp>
#include <caf/make_message.hpp>
#include <caf/stream.hpp>

#include "broker/api_flags.hh"
#include "broker/atoms.hh"
#include "broker/data.hh"
#include "broker/defaults.hh"
#include "broker/error.hh"
#include "broker/expected.hh"
#include "broker/fwd.hh"
#include "broker/mailbox.hh"
#include "broker/message.hh"
#include "broker/optional.hh"
#include "broker/status.hh"
#include "broker/timeout.hh"

namespace broker {

class endpoint;

/// A key-value store (either a *master* or *clone*) that supports modifying
/// and querying contents.
class store {
public:
  // -- friends ----------------------------------------------------------------

  friend class endpoint;

  // -- member types -----------------------------------------------------------

  using stream_type = caf::stream<command_message>;

  /// A response to a lookup request issued by a ::proxy.
  struct response {
    expected<data> answer;
    request_id id;
  };

  struct state;

  /// A utility to decouple store request from response processing.
  class proxy {
  public:
    proxy() = default;

    /// Constructs a proxy for a given store.
    /// @param s The store to create a proxy for.
    explicit proxy(store& s);

    /// Performs a request to check existance of a value.
    /// @returns A unique identifier for this request to correlate it with a
    /// response.
    request_id exists(data key);

    /// Performs a request to retrieve a value.
    /// @param key The key of the value to retrieve.
    /// @returns A unique identifier for this request to correlate it with a
    /// response.
    request_id get(data key);

    /// Inserts a value if the key does not already exist.
    /// @param key The key of the key-value pair.
    /// @param value The value of the key-value pair.
    /// @param expiry An optional expiration time for *key*.
    /// @returns A unique identifier for this request to correlate it with a
    /// response.
    request_id put_unique(data key, data value,
                          optional<timespan> expiry = {});

    /// For containers values, retrieves a specific index from the value. This
    /// is supported for sets, tables, and vectors.
    /// @param key The key of the container value to retrieve from.
    /// @param key The index of the value to retrieve.
    /// @returns A unique identifier for this request to correlate it with a
    /// response.
    request_id get_index_from_value(data key, data index);

    /// Performs a request to retrieve a store's keys.
    /// @returns A unique identifier for this request to correlate it with a
    /// response.
    request_id keys();

    /// Retrieves the proxy's mailbox that reflects query responses.
    broker::mailbox mailbox();

    /// Consumes the next response or blocks until one arrives.
    /// @returns The next response in the proxy's mailbox.
    response receive();

    /// Consumes the next N responses or blocks until N responses arrive.
    /// @returns The next N responses in the proxy's mailbox.
    std::vector<response> receive(size_t n);

    /// Returns a globally unique identifier for the frontend actor.
    entity_id frontend_id() const noexcept {
      return {frontend_.node(), frontend_.id()};
    }

  private:
    request_id id_ = 0;
    caf::actor frontend_;
    caf::actor proxy_;
  };

  // -- constructors, destructors, and assignment operators --------------------

  store();

  store(store&&);

  store(const store&);

  store& operator=(store&&);

  store& operator=(const store&);

  ~store();

  // --- inspectors -----------------------------------------------------------

  /// Retrieves the name of the store.
  /// @returns The store name.
  /// @pre `initialized()`
  const std::string& name() const;

  /// Checks whether a key exists in the store.
  /// @returns A boolean that's if the key exists.
  expected<data> exists(data key) const;

  /// Retrieves a value.
  /// @param key The key of the value to retrieve.
  /// @returns The value under *key* or an error.
  expected<data> get(data key) const;

  /// Inserts a value if the key does not already exist.
  /// @param key The key of the key-value pair.
  /// @param value The value of the key-value pair.
  /// @param expiry An optional expiration time for *key*.
  /// @returns A true data value if inserted or false if key already existed.
  expected<data> put_unique(data key, data value,
                            optional<timespan> expiry = {}) const;

  /// For containers values, retrieves a specific index from the value. This
  /// is supported for sets, tables, and vectors.
  /// @param key The key of the value to retrieve the index from.
  /// @param index The index of the value to retrieve.
  /// @returns For tables and vector, the value under *index* or an error.
  /// For sets, a boolean indicating whether the set contains the index.
  /// Always returns an error if the store does not have the key.
  expected<data> get_index_from_value(data key, data index) const;

  /// Retrieves a copy of the store's current keys, returned as a set.
  expected<data> keys() const;

  /// Returns whether the store was fully initialized
  bool initialized() const noexcept {
    return state_ != nullptr;
  }

  /// Returns whether the store was fully initialized
  explicit operator bool() const noexcept {
    return initialized();
  }

  /// Retrieves the frontend.
  /// @pre `initialized()`
  const caf::actor& frontend() const;

  /// Returns a globally unique identifier for the frontend actor.
  entity_id frontend_id() const;

  /// Returns the topic for sending messages to the master.
  caf::actor self_hdl() const;

  /// Returns the topic for sending messages to the master.
  entity_id self_id() const;

  // --- modifiers -----------------------------------------------------------

  /// Inserts or updates a value.
  /// @param key The key of the key-value pair.
  /// @param value The value of the key-value pair.
  /// @param expiry An optional expiration time for *key*.
  void put(data key, data value, optional<timespan> expiry = {});

  /// Removes the value associated with a given key.
  /// @param key The key to remove from the store.
  void erase(data key);

  /// Empties out the store.
  void clear();

  /// Increments a value by a given amount. This is supported for all
  /// numerical types as well as for timestamps.
  /// @param key The key of the value to increment.
  /// @param value The amount to increment the value.
  /// @param expiry An optional new expiration time for *key*.
  void increment(data key, data amount, optional<timespan> expiry = {}) {
    auto init_type = data::type::none;

    switch ( amount.get_type() ) {
      case data::type::count:
        init_type = data::type::count;
        break;
      case data::type::integer:
        init_type = data::type::integer;
        break;
      case data::type::real:
        init_type = data::type::real;
        break;
      case data::type::timespan:
        init_type = data::type::timestamp;
        break;
      default:
        break;
    }

    add(std::move(key), std::move(amount), init_type, std::move(expiry));
  }

  /// Decrements a value by a given amount. This is supported for all
  /// numerical types as well as for timestamps.
  /// @param key The key of the value to increment.
  /// @param value The amount to decrement the value.
  /// @param expiry An optional new expiration time for *key*.
<<<<<<< HEAD
  void decrement(data key, data amount, optional<timespan> expiry = {}) {
    subtract(key, amount, expiry);
=======
  void decrement(data key, data amount, optional<timespan> expiry = {}) const {
    subtract(std::move(key), std::move(amount), std::move(expiry));
>>>>>>> 80c29d55
  }

  /// Appends a string to another one.
  /// @param key The key of the string to which to append.
  /// @param str The string to append.
  /// @param expiry An optional new expiration time for *key*.
<<<<<<< HEAD
  void append(data key, data str, optional<timespan> expiry = {}) {
    add(key, str, data::type::string, expiry);
=======
  void append(data key, data str, optional<timespan> expiry = {}) const {
    add(std::move(key), std::move(str), data::type::string, std::move(expiry));
>>>>>>> 80c29d55
  }

  /// Inserts an index into a set.
  /// @param key The key of the set into which to insert the value.
  /// @param index The index to insert.
  /// @param expiry An optional new expiration time for *key*.
<<<<<<< HEAD
  void insert_into(data key, data index, optional<timespan> expiry = {}) {
    add(key, index, data::type::set, expiry);
=======
  void insert_into(data key, data index, optional<timespan> expiry = {}) const {
      add(std::move(key), std::move(index), data::type::set, std::move(expiry));
>>>>>>> 80c29d55
  }

  /// Inserts an index into a table.
  /// @param key The key of the table into which to insert the value.
  /// @param index The index to insert.
  /// @param value The value to associated with the inserted index. For sets, this is ignored.
  /// @param expiry An optional new expiration time for *key*.
<<<<<<< HEAD
  void insert_into(data key, data index, data value,
                   optional<timespan> expiry = {}) {
    add(key, vector({index, value}), data::type::table, expiry);
=======
  void insert_into(data key, data index, data value, optional<timespan> expiry = {}) const {
      add(std::move(key), vector({std::move(index), std::move(value)}), data::type::table, std::move(expiry));
>>>>>>> 80c29d55
  }

  /// Removes am index from a set or table.
  /// @param key The key of the set/table from which to remove the value.
  /// @param index The index to remove.
  /// @param expiry An optional new expiration time for *key*.
<<<<<<< HEAD
  void remove_from(data key, data index, optional<timespan> expiry = {}) {
    subtract(key, index, expiry);
=======
  void remove_from(data key, data index, optional<timespan> expiry = {}) const {
    subtract(std::move(key), std::move(index), std::move(expiry));
>>>>>>> 80c29d55
  }

  /// Appends a value to a vector.
  /// @param key The key of the vector to which to append the value.
  /// @param value The value to append.
  /// @param expiry An optional new expiration time for *key*.
<<<<<<< HEAD
  void push(data key, data value, optional<timespan> expiry = {}) {
    add(key, value, data::type::vector, expiry);
=======
  void push(data key, data value, optional<timespan> expiry = {}) const {
    add(std::move(key), std::move(value), data::type::vector, std::move(expiry));
>>>>>>> 80c29d55
  }

  /// Removes the last value of a vector.
  /// @param key The key of the vector from which to remove the last value.
  /// @param expiry An optional new expiration time for *key*.
<<<<<<< HEAD
  void pop(data key, optional<timespan> expiry = {}) {
    subtract(key, key, expiry);
=======
  void pop(data key, optional<timespan> expiry = {}) const {
    subtract(key, key, std::move(expiry));
>>>>>>> 80c29d55
  }

  // --await-idle-start
  /// Blocks execution of the current thread until the frontend actor reached an
  /// IDLE state. On a master, this means that all clones have caught up with
  /// the master and have ACKed the most recent command. On a clone, this means
  /// that the master has ACKed any pending put commands from this store and
  /// that the clone is not waiting on any out-of-order messages from the
  /// master.
  /// @param timeout The maximum amount of time this function may block.
  /// @returns `true` if the frontend actor responded before the timeout,
  ///          `false` otherwise.
  [[nodiscard]] bool await_idle(timespan timeout
                                = defaults::store::await_idle_timeout);

  /// Asynchronously runs `callback(true)` when the frontend actor reached an
  /// IDLE state or `callback(false)` if the optional timeout triggered first
  /// (or in case of an error).
  /// @param timeout The maximum amount of time this function may block.
  /// @param callback A function object wrapping code for asynchronous
  ///                 execution. The argument for the callback is `true` if the
  ///                 frontend actor responded before the timeout, `false`
  ///                 otherwise.
  void await_idle(std::function<void(bool)> callback,
                  timespan timeout = defaults::store::await_idle_timeout);
  // --await-idle-end

  /// Release any state held by the object, rendering it invalid.
  /// @warning Performing *any* action on this object afterwards invokes
  ///          undefined behavior, except:
  ///          - Destroying the object by calling the destructor.
  ///          - Using copy- or move-assign from a valid `store` to "revive"
  ///            this object.
  ///          - Calling `reset` again (multiple invocations are no-ops).
  /// @note This member function specifically targets the Python bindings. When
  ///       writing Broker applications using the native C++ API, there's no
  ///       point in calling this member function.
  void reset();

private:
  store(caf::actor actor, std::string name);

  /// Adds a value to another one, with a type-specific meaning of
  /// "add". This is the backend for a number of the modifiers methods.
  /// @param key The key of the key-value pair.
  /// @param value The value of the key-value pair.
  /// @param init_type The type of data to initialize when the key does not exist.
  /// @param expiry An optional new expiration time for *key*.
  void add(data key, data value, data::type init_type,
           optional<timespan> expiry = {});

  /// Subtracts a value from another one, with a type-specific meaning of
  /// "substract". This is the backend for a number of the modifiers methods.
  /// @param key The key of the key-value pair.
  /// @param value The value of the key-value pair.
  /// @param expiry An optional new expiration time for *key*.
  void subtract(data key, data value, optional<timespan> expiry = {});

  // -- member variables -------------------------------------------------------

  std::shared_ptr<state> state_;
};

} // namespace broker<|MERGE_RESOLUTION|>--- conflicted
+++ resolved
@@ -232,39 +232,24 @@
   /// @param key The key of the value to increment.
   /// @param value The amount to decrement the value.
   /// @param expiry An optional new expiration time for *key*.
-<<<<<<< HEAD
   void decrement(data key, data amount, optional<timespan> expiry = {}) {
-    subtract(key, amount, expiry);
-=======
-  void decrement(data key, data amount, optional<timespan> expiry = {}) const {
     subtract(std::move(key), std::move(amount), std::move(expiry));
->>>>>>> 80c29d55
   }
 
   /// Appends a string to another one.
   /// @param key The key of the string to which to append.
   /// @param str The string to append.
   /// @param expiry An optional new expiration time for *key*.
-<<<<<<< HEAD
   void append(data key, data str, optional<timespan> expiry = {}) {
-    add(key, str, data::type::string, expiry);
-=======
-  void append(data key, data str, optional<timespan> expiry = {}) const {
     add(std::move(key), std::move(str), data::type::string, std::move(expiry));
->>>>>>> 80c29d55
   }
 
   /// Inserts an index into a set.
   /// @param key The key of the set into which to insert the value.
   /// @param index The index to insert.
   /// @param expiry An optional new expiration time for *key*.
-<<<<<<< HEAD
   void insert_into(data key, data index, optional<timespan> expiry = {}) {
-    add(key, index, data::type::set, expiry);
-=======
-  void insert_into(data key, data index, optional<timespan> expiry = {}) const {
-      add(std::move(key), std::move(index), data::type::set, std::move(expiry));
->>>>>>> 80c29d55
+    add(std::move(key), std::move(index), data::type::set, std::move(expiry));
   }
 
   /// Inserts an index into a table.
@@ -272,52 +257,34 @@
   /// @param index The index to insert.
   /// @param value The value to associated with the inserted index. For sets, this is ignored.
   /// @param expiry An optional new expiration time for *key*.
-<<<<<<< HEAD
   void insert_into(data key, data index, data value,
                    optional<timespan> expiry = {}) {
-    add(key, vector({index, value}), data::type::table, expiry);
-=======
-  void insert_into(data key, data index, data value, optional<timespan> expiry = {}) const {
-      add(std::move(key), vector({std::move(index), std::move(value)}), data::type::table, std::move(expiry));
->>>>>>> 80c29d55
+    add(std::move(key), vector({std::move(index), std::move(value)}),
+        data::type::table, std::move(expiry));
   }
 
   /// Removes am index from a set or table.
   /// @param key The key of the set/table from which to remove the value.
   /// @param index The index to remove.
   /// @param expiry An optional new expiration time for *key*.
-<<<<<<< HEAD
   void remove_from(data key, data index, optional<timespan> expiry = {}) {
-    subtract(key, index, expiry);
-=======
-  void remove_from(data key, data index, optional<timespan> expiry = {}) const {
     subtract(std::move(key), std::move(index), std::move(expiry));
->>>>>>> 80c29d55
   }
 
   /// Appends a value to a vector.
   /// @param key The key of the vector to which to append the value.
   /// @param value The value to append.
   /// @param expiry An optional new expiration time for *key*.
-<<<<<<< HEAD
   void push(data key, data value, optional<timespan> expiry = {}) {
-    add(key, value, data::type::vector, expiry);
-=======
-  void push(data key, data value, optional<timespan> expiry = {}) const {
-    add(std::move(key), std::move(value), data::type::vector, std::move(expiry));
->>>>>>> 80c29d55
+    add(std::move(key), std::move(value), data::type::vector,
+        std::move(expiry));
   }
 
   /// Removes the last value of a vector.
   /// @param key The key of the vector from which to remove the last value.
   /// @param expiry An optional new expiration time for *key*.
-<<<<<<< HEAD
   void pop(data key, optional<timespan> expiry = {}) {
-    subtract(key, key, expiry);
-=======
-  void pop(data key, optional<timespan> expiry = {}) const {
     subtract(key, key, std::move(expiry));
->>>>>>> 80c29d55
   }
 
   // --await-idle-start
