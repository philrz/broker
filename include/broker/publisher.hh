--- conflicted
+++ resolved
@@ -1,25 +1,14 @@
 #pragma once
 
-#include <chrono>
-#include <cstddef>
-#include <vector>
-
-<<<<<<< HEAD
-#include <caf/actor.hpp>
-#include <caf/intrusive_ptr.hpp>
-
-#include "broker/atoms.hh"
 #include "broker/detail/native_socket.hh"
 #include "broker/detail/opaque_type.hh"
 #include "broker/entity_id.hh"
 #include "broker/fwd.hh"
 #include "broker/message.hh"
-=======
-#include "broker/detail/shared_publisher_queue.hh"
-#include "broker/fwd.hh"
-#include "broker/message.hh"
-#include "broker/worker.hh"
->>>>>>> e3552b86
+
+#include <chrono>
+#include <cstddef>
+#include <vector>
 
 namespace broker {
 
@@ -35,10 +24,6 @@
   using value_type = data_message;
 
   using guard_type = std::unique_lock<std::mutex>;
-
-  using queue_type = detail::opaque_type;
-
-  using queue_ptr = caf::intrusive_ptr<detail::opaque_type>;
 
   // --- constructors and destructors ------------------------------------------
 
@@ -56,9 +41,11 @@
 
   static publisher make(endpoint& ep, topic t);
 
-  static publisher make(caf::actor sink, topic t);
+  // --- accessors -------------------------------------------------------------
 
-  // --- accessors -------------------------------------------------------------
+  /// Returns the current demand on this publisher. The demand is the amount of
+  /// messages that were requested by the Broker core.
+  size_t demand() const;
 
   /// Returns the current size of the output queue.
   size_t buffered() const;
@@ -70,17 +57,6 @@
   /// be enqueued before it starts blocking.
   size_t free_capacity() const;
 
-<<<<<<< HEAD
-=======
-  /// Returns a rough estimate of the throughput per second of this publisher.
-  size_t send_rate() const;
-
-  /// Returns a reference to the background worker.
-  const broker::worker& worker() const {
-    return worker_;
-  }
-
->>>>>>> e3552b86
   /// Returns a file handle for integrating this publisher into a `select` or
   /// `poll` loop.
   detail::native_socket fd() const;
@@ -115,15 +91,9 @@
 
 private:
   // -- force users to use `endpoint::make_publsiher` -------------------------
-  publisher(queue_ptr q, topic t);
+  publisher(detail::opaque_ptr q, topic t);
 
-<<<<<<< HEAD
-  queue_ptr queue_;
-=======
-  bool drop_on_destruction_;
-  detail::shared_publisher_queue_ptr<> queue_;
-  broker::worker worker_;
->>>>>>> e3552b86
+  detail::opaque_ptr queue_;
   topic topic_;
   bool drop_on_destruction_ = false;
 };
