--- conflicted
+++ resolved
@@ -70,17 +70,10 @@
       if (auto value = get_if<timespan>((*xs_)[4]))
         return *value;
       else
-<<<<<<< HEAD
-        return std::nullopt;
-    }
-
-    entity_id publisher() const noexcept {
-=======
-        return {};
-    }
-
-    publisher_id publisher() const noexcept {
->>>>>>> e3552b86
+        return {};
+    }
+
+    entity_id publisher() const noexcept {
       if (auto value = to<endpoint_id>((*xs_)[5])) {
         return {std::move(*value), get<uint64_t>((*xs_)[6])};
       }
@@ -146,19 +139,11 @@
       if (auto value = get_if<timespan>((*xs_)[5]))
         return *value;
       else
-<<<<<<< HEAD
-        return std::nullopt;
-    }
-
-    entity_id publisher() const noexcept {
-      if (auto value = to<endpoint_id>((*xs_)[6])) {
-=======
-        return {};
-    }
-
-    publisher_id publisher() const noexcept {
+        return {};
+    }
+
+    entity_id publisher() const noexcept {
       if (auto value = to<endpoint_id>((*xs_)[6]))
->>>>>>> e3552b86
         return {*value, get<uint64_t>((*xs_)[7])};
       else
         return {};
@@ -209,11 +194,7 @@
       return (*xs_)[2];
     }
 
-<<<<<<< HEAD
-    entity_id publisher() const noexcept {
-=======
-    publisher_id publisher() const noexcept {
->>>>>>> e3552b86
+    entity_id publisher() const noexcept {
       if (auto value = to<endpoint_id>((*xs_)[3])) {
         return {*value, get<uint64_t>((*xs_)[4])};
       }
@@ -265,13 +246,8 @@
       return (*xs_)[2];
     }
 
-<<<<<<< HEAD
-    entity_id publisher() const noexcept {
-      if (auto value = to<endpoint_id>((*xs_)[3])) {
-=======
-    publisher_id publisher() const noexcept {
+    entity_id publisher() const noexcept {
       if (auto value = to<endpoint_id>((*xs_)[3]))
->>>>>>> e3552b86
         return {*value, get<uint64_t>((*xs_)[4])};
       else
         return {};
