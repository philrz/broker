#pragma once

#include <cstddef>
#include <string>
#include <type_traits>
#include <utility>
#include <vector>

#include "broker/detail/operators.hh"

namespace broker {

/// A hierachical topic used as pub/sub communication pattern.
class topic : detail::totally_ordered<topic> {
public:
  /// The separator between topic hierarchies.
  static constexpr char sep = '/';

  /// A reserved string which must not appear in a user topic.
  static constexpr char reserved[] = "<$>";

  /// Splits a topic into a vector of its components.
  /// @param t The topic to split.
  /// @returns The components that make up the topic.
  static std::vector<std::string> split(const topic& t);

  /// Joins a sequence of components to a hierarchical topic.
  /// @param components The components that make up the topic.
  /// @returns The topic according to *components*.
  static topic join(const std::vector<std::string>& components);

  /// Default-constructs an empty topic.
  topic() = default;

  /// Constructs a topic from a type that is convertible to a string.
  /// @param x A value convertible to a string.
  template <
    class T,
    class = typename std::enable_if<
      std::is_convertible<T, std::string>::value
    >::type
  >
  topic(T&& x) : str_(std::forward<T>(x)) {
    // nop
  }

  /// Appends a topic components with a separator.
  /// @param t The topic to append to this instance.
  topic& operator/=(const topic& t);

  /// Retrieves the underlying string representation of the topic.
  /// @returns A reference to the underlying string.
  const std::string& string() const;

  /// Returns whether this topic is a prefix match for `t`.
  bool prefix_of(const topic& t) const;

  template <class Inspector>
  friend typename Inspector::result_type inspect(Inspector& f, topic& t) {
    return f(t.str_);
  }

private:
  std::string str_;
};

/// @relates topic
bool operator==(const topic& lhs, const topic& rhs);

/// @relates topic
bool operator<(const topic& lhs, const topic& rhs);

/// @relates topic
topic operator/(const topic& lhs, const topic& rhs);

/// @relates topic
bool convert(const topic& t, std::string& str);

/// Checks whether a topic is internal, i.e., messages on this topic are always
/// only visible locally and never forwarded to peers.
/// @relates topic
bool is_internal(const topic& x);

/// Topics with a special meaning.
namespace topics {

const topic reserved = topic{topic::reserved};
const topic master = topic{"data"} / "master";
const topic clone = topic{"data"} / "clone";
const topic master_suffix = reserved / master;
const topic clone_suffix = reserved / clone;
<<<<<<< HEAD
const topic errors = reserved / "data/errors";
const topic statuses = reserved / "data/statuses";
const topic store_events = reserved / "data/store-events";
=======
const topic errors = reserved / "local/data/errors";
const topic statuses = reserved / "local/data/statuses";
>>>>>>> f08fe2a2

} // namespace topics
} // namespace broker

/// Converts a string to a topic.
/// @param str The string to convert.
/// @returns The topic according to *str*.
broker::topic operator "" _t(const char* str, size_t);

namespace std {

template <>
struct hash<broker::topic> {
  size_t operator()(const broker::topic& t) const {
    return std::hash<std::string>{}(t.string());
  }
};

} // namespace std<|MERGE_RESOLUTION|>--- conflicted
+++ resolved
@@ -89,14 +89,9 @@
 const topic clone = topic{"data"} / "clone";
 const topic master_suffix = reserved / master;
 const topic clone_suffix = reserved / clone;
-<<<<<<< HEAD
-const topic errors = reserved / "data/errors";
-const topic statuses = reserved / "data/statuses";
-const topic store_events = reserved / "data/store-events";
-=======
 const topic errors = reserved / "local/data/errors";
 const topic statuses = reserved / "local/data/statuses";
->>>>>>> f08fe2a2
+const topic store_events = reserved / "local/data/store-events";
 
 } // namespace topics
 } // namespace broker
