#pragma once

#include <utility>
#include <vector>

<<<<<<< HEAD
#include <caf/cow_tuple.hpp>
#include <caf/message.hpp>

=======
#include "broker/cow_tuple.hh"
>>>>>>> e3552b86
#include "broker/topic.hh"

namespace broker::detail {

struct prefix_matcher {
  using filter_type = std::vector<topic>;

  bool operator()(const filter_type& filter, const topic& t) const;

  template <class T>
  bool operator()(const filter_type& filter, const T& x) const {
    return (*this)(filter, get_topic(x));
  }
};

} // namespace broker::detail<|MERGE_RESOLUTION|>--- conflicted
+++ resolved
@@ -3,13 +3,7 @@
 #include <utility>
 #include <vector>
 
-<<<<<<< HEAD
-#include <caf/cow_tuple.hpp>
-#include <caf/message.hpp>
-
-=======
 #include "broker/cow_tuple.hh"
->>>>>>> e3552b86
 #include "broker/topic.hh"
 
 namespace broker::detail {
